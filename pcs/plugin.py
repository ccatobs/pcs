--- conflicted
+++ resolved
@@ -1,9 +1,6 @@
 package_name = 'pcs'
 agents = {
     'LS325Agent': {'module': 'pcs.agents.lakeshore325.agent', 'entry_point': 'main'},
-<<<<<<< HEAD
     'RaritanAgent': {'module': 'pcs.agents.raritan_pdu.agent', 'entry_point': 'main'},
-=======
     'ACUAgent': {'module': 'pcs.agents.acu_interface.agent', 'entry_point': 'main'},
->>>>>>> 4db1aa28
 }